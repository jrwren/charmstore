--- conflicted
+++ resolved
@@ -5,7 +5,6 @@
 
 import (
 	"gopkg.in/errgo.v1"
-	"gopkg.in/juju/charmrepo.v2-unstable/csclient/params"
 	"gopkg.in/mgo.v2"
 	"gopkg.in/mgo.v2/bson"
 
@@ -127,100 +126,6 @@
 	return executed, nil
 }
 
-<<<<<<< HEAD
-// addSupportedSeries adds the supported-series field
-// to entities that don't have it. Note that it does not
-// need to work for multi-series charms because support
-// for those has not been implemented before this migration.
-func addSupportedSeries(db StoreDatabase) error {
-	entities := db.Entities()
-	var entity mongodoc.Entity
-	iter := entities.Find(bson.D{{
-		// Use the supportedseries field to collect not migrated entities.
-		"supportedseries", bson.D{{"$exists", false}},
-	}, {
-		"series", bson.D{{"$ne", "bundle"}},
-	}}).Select(bson.D{{"_id", 1}}).Iter()
-	defer iter.Close()
-
-	for iter.Next(&entity) {
-		logger.Infof("updating %s", entity.URL)
-		if err := entities.UpdateId(entity.URL, bson.D{{
-			"$set", bson.D{
-				{"supportedseries", []string{entity.URL.Series}},
-			},
-		}}); err != nil {
-			return errgo.Notef(err, "cannot denormalize entity id %s", entity.URL)
-		}
-	}
-	if err := iter.Close(); err != nil {
-		return errgo.Notef(err, "cannot iterate entities")
-	}
-	return nil
-}
-
-// addDevelopment adds the Development field to all entities on which that
-// field is not present.
-func addDevelopment(db StoreDatabase) error {
-	logger.Infof("adding development field to all entities")
-	if _, err := db.Entities().UpdateAll(bson.D{{
-		"development", bson.D{{"$exists", false}},
-	}}, bson.D{{
-		"$set", bson.D{{"development", false}},
-	}}); err != nil {
-		return errgo.Notef(err, "cannot add development field to all entities")
-	}
-	return nil
-}
-
-// addDevelopmentACLs sets up ACLs on base entities for development revisions.
-func addDevelopmentACLs(db StoreDatabase) error {
-	logger.Infof("adding development ACLs to all base entities")
-	baseEntities := db.BaseEntities()
-	var baseEntity mongodoc.BaseEntity
-	iter := baseEntities.Find(bson.D{{
-		"channelacls.development", bson.D{{"$exists", false}},
-	}}).Select(bson.D{{"_id", 1}, {"channelacls", 1}}).Iter()
-	defer iter.Close()
-	for iter.Next(&baseEntity) {
-		if err := baseEntities.UpdateId(baseEntity.URL, bson.D{{
-			"$set", bson.D{{"channelacls.development", baseEntity.ChannelACLs[params.DevelopmentChannel]}},
-		}}); err != nil {
-			return errgo.Notef(err, "cannot add development ACLs to base entity id %s", baseEntity.URL)
-		}
-	}
-	if err := iter.Close(); err != nil {
-		return errgo.Notef(err, "cannot iterate base entities")
-	}
-	return nil
-}
-
-func fixBogusPromulgatedURL(db StoreDatabase) error {
-	var entity mongodoc.Entity
-	iter := db.Entities().Find(bson.D{{
-		"promulgated-url", bson.D{{"$regex", "^cs:development/"}},
-	}}).Select(map[string]int{
-		"promulgated-url": 1,
-	}).Iter()
-	for iter.Next(&entity) {
-		if entity.PromulgatedURL.Channel == "" {
-			continue
-		}
-		entity.PromulgatedURL.Channel = ""
-		if err := db.Entities().UpdateId(entity.URL, bson.D{{
-			"$set", bson.D{{"promulgated-url", entity.PromulgatedURL}},
-		}}); err != nil {
-			return errgo.Notef(err, "cannot fix bogus promulgated URL for entity %v", entity.URL)
-		}
-	}
-	if err := iter.Err(); err != nil {
-		return errgo.Notef(err, "cannot iterate through entities")
-	}
-	return nil
-}
-
-=======
->>>>>>> 9bbf41e5
 func addPreV5CompatBlob(db StoreDatabase) error {
 	blobStore := blobstore.New(db.Database, "entitystore")
 	entities := db.Entities()
