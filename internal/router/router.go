--- conflicted
+++ resolved
@@ -111,13 +111,9 @@
 // The resolveURL function will be called to resolve ids in
 // router paths - it should fill in the Series and Revision
 // fields of its argument URL if they are not specified.
-<<<<<<< HEAD
 // The Cause of the resolveURL error will be left unchanged,
 // as for the handlers.
-func New(handlers *Handlers, resolveURL func(url *charm.URL) error) *Router {
-=======
 func New(handlers *Handlers, resolveURL func(url *charm.Reference) error) *Router {
->>>>>>> c8fe0747
 	r := &Router{
 		handlers:   handlers,
 		resolveURL: resolveURL,
