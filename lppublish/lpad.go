// Copyright 2014 Canonical Ltd.
// Licensed under the AGPLv3, see LICENCE file for details.

package lppublish

import (
	"bytes"
	"crypto/sha512"
	"encoding/base64"
	"encoding/json"
	"fmt"
	"io"
	"io/ioutil"
	"net/http"
	"os"
	"os/exec"
	"path/filepath"
	"strings"
	"sync"
	"time"

	"github.com/juju/errgo"
	"github.com/juju/loggo"
	"gopkg.in/juju/charm.v3"
	"launchpad.net/lpad"

	"github.com/juju/charmstore/params"
)

var logger = loggo.GetLogger("charmload")
var failsLogger = loggo.GetLogger("charmload_v4.loadfails")

type PublishBranchError struct {
	URL string
	Err error
}

type PublishBranchErrors []PublishBranchError

func (errs PublishBranchErrors) Error() string {
	return fmt.Sprintf("%d branch(es) failed to be published", len(errs))
}

type Params struct {
	// LaunchpadServer specifies the Launchpad base API URL, such
	// as lpad.Production or lpad.Staging.
	LaunchpadServer lpad.APIBase

	// StoreURL holds the base charm store API URL.
	StoreURL string

	// StoreUser holds the user to authenticate as.
	StoreUser string

	// StoreUser holds the authentication password.
	StorePassword string

	// Limit holds the number of charm/bundles to upload.
	// A zero value means that all the entities are processed.
	Limit int

	// NumPublishers holds the number of publishers that
	// can be run in parallel.
	NumPublishers int
}

type charmLoader Params

// PublishCharmsDistro publishes all branch tips found in
// the /charms distribution in Launchpad onto the
// charm store specified in the given parameter value.
func PublishCharmsDistro(p Params) error {
	cl := (*charmLoader)(&p)
	return cl.run()
}

func (cl *charmLoader) moveBundleTipsToEndOfList(tips []lpad.BranchTip) []lpad.BranchTip {
	bundleTips := make([]lpad.BranchTip, 0, len(tips))
	var bundleTipsLast []lpad.BranchTip
	for _, tip := range tips {
		if strings.HasSuffix(tip.UniqueName, "/bundle") {
			bundleTipsLast = append(bundleTipsLast, tip)
			continue
		}
		bundleTips = append(bundleTips, tip)
	}
	bundleTips = append(bundleTips, bundleTipsLast...)
	return bundleTips
}

// run logs in anonymously to Launchpad using the Juju Consumer name,
// gets all the branch tips in the charms Distro and publishes each
// branch tip whose name ends in /trunk.
func (cl *charmLoader) run() error {
	oauth := &lpad.OAuth{Anonymous: true, Consumer: "juju"}
	root, err := lpad.Login(cl.LaunchpadServer, oauth)
	if err != nil {
		return errgo.Notef(err, "cannot log in to launchpad")
	}

	charmsDistro, err := root.Distro("charms")
	if err != nil {
		return errgo.Notef(err, "cannot get charms distro")
	}
	tips, err := charmsDistro.BranchTips(time.Time{})
	if err != nil {
		return errgo.Notef(err, "cannot get branch tips")
	}
	tips = cl.moveBundleTipsToEndOfList(tips)
	logger.Infof("starting ingestion with %d publisher(s)", cl.NumPublishers)

	// Start retrieving branches to be processed.
	results := make(chan entityResult)
	go func() {
		defer close(results)
		cl.processTips(tips, results)
	}()

	// Start goroutines to publish charm and bundles.
	var wg sync.WaitGroup
	wg.Add(cl.NumPublishers)
	errs := make(chan error)
	for i := 0; i < cl.NumPublishers; i++ {
		go func() {
			cl.publisher(results, errs)
			wg.Done()
		}()
	}
	go func() {
		wg.Wait()
		close(errs)
	}()

	// Wait until the errs channel is closed, and exit immediately if a
	// params.ErrUnauthorized error is encountered.
	for err := range errs {
		if errgo.Cause(err) == params.ErrUnauthorized {
			return errgo.NoteMask(err, "fatal error", errgo.Is(params.ErrUnauthorized))
		}
		logger.Errorf(err.Error())
	}
	return nil
}

// entityResult is the result of processing a charm or bundle branch tip.
type entityResult struct {
	tip       lpad.BranchTip
	branchURL string
	charmURL  *charm.Reference
}

// processTips loops over the given branch tips, and sends an entityResult for
// each valid entity on the results channel.
// It proceeds until all the tips have been processed or the user defined
// limit is reached.
func (cl *charmLoader) processTips(tips []lpad.BranchTip, results chan<- entityResult) {
	counter := 0
	for _, tip := range tips {
		if !strings.HasSuffix(tip.UniqueName, "/trunk") && !strings.HasSuffix(tip.UniqueName, "/bundle") {
			continue
		}
		logger.Tracef("getting uniqueNameURLs for %v", tip.UniqueName)
		branchURL, charmURL, err := uniqueNameURLs(tip.UniqueName)
		if err != nil {
			logger.Warningf("could not get uniqueNameURLs for %v: %v", tip.UniqueName, err)
			continue
		}
		if tip.Revision == "" {
			logger.Errorf("skipping branch %v with no revisions", tip.UniqueName)
			continue
		}
		counter++
		logger.Infof("#%d: found %v with revision %v", counter, tip.UniqueName, tip.Revision)
		results <- entityResult{
			tip:       tip,
			branchURL: branchURL,
			charmURL:  charmURL,
		}
		// If cl.Limit is 0, the check below never succeeds.
		if counter == cl.Limit {
			break
		}
	}
}

// publisher reads the entity results from the given channel and publishes
// the corresponding URLs to the charm store. Errors encountered in the process
// are sent to the given errs channel.
func (cl *charmLoader) publisher(results <-chan entityResult, errs chan<- error) {
	logger.Debugf("starting publisher")
	for result := range results {
		logger.Debugf("start publishing URLs for %s", result.charmURL)
		urls := []*charm.Reference{result.charmURL}
		urls = appendPromulgatedCharmURLs(
			result.tip.OfficialSeries,
			result.charmURL.Schema,
			result.charmURL.Name,
			urls,
		)
		err := cl.publishBazaarBranch(urls, result.branchURL, result.tip.Revision)
		if err != nil {
			failsLogger.Errorf("cannot publish branch %v to charm store: %v", result.branchURL, err)
			errs <- errgo.NoteMask(err, "cannot publish branch "+result.branchURL, errgo.Is(params.ErrUnauthorized))
		}
		logger.Debugf("done publishing URLs for %s", result.charmURL)
	}
	logger.Debugf("quitting publisher")
}

// appendPromulgatedCharmURLs adds urls from officialSeries to
// the URLs slice for the given schema and name.
// Promulgated charms have OfficialSeries in launchpad.
func appendPromulgatedCharmURLs(officialSeries []string, schema, name string, urls []*charm.Reference) []*charm.Reference {
	for _, series := range officialSeries {
		nextCharmURL := &charm.Reference{
			Schema:   schema,
			Name:     name,
			Revision: -1,
			Series:   series,
		}
		urls = append(urls, nextCharmURL)
		logger.Debugf("added URL %v to URLs list for %v", nextCharmURL, urls[0])
	}
	return urls
}

// uniqueNameURLs returns the branch URL and the charm URL for the
// provided Launchpad branch unique name. The unique name must be
// in the form:
//
//     ~<user>/charms/<series>/<charm name>/trunk
//
// For testing purposes, if name has a prefix preceding a string in
// this format, the prefix is stripped out for computing the charm
// URL, and the unique name is returned unchanged as the branch URL.
func uniqueNameURLs(name string) (branchURL string, charmURL *charm.Reference, err error) {
	u := strings.Split(name, "/")
	if len(u) > 5 {
		u = u[len(u)-5:]
		branchURL = name
	} else {
		branchURL = "lp:" + name
	}
	if len(u) < 5 || u[1] != "charms" || (u[4] != "trunk" && u[4] != "bundle") || len(u[0]) == 0 || u[0][0] != '~' {
		return "", nil, fmt.Errorf("unsupported branch name: %s", name)
	}
	charmURL, err = charm.ParseReference(fmt.Sprintf("cs:%s/%s/%s", u[0], u[2], u[3]))
	if err != nil {
		return "", nil, errgo.Mask(err)
	}
	return branchURL, charmURL, nil
}

const bzrDigestKey = "bzr-digest"

func (cl *charmLoader) publishBazaarBranch(urls []*charm.Reference, branchURL string, digest string) error {
	// Check whether the entity is already present in the charm store.
	urls = cl.excludeExistingEntities(urls, digest)
	if len(urls) == 0 {
		logger.Debugf("nothing to do for %s", branchURL)
		return nil
	}

	// Retrieve the branch with a lightweight checkout, so that it
	// builds a working tree as cheaply as possible. History
	// doesn't matter here.
	tempDir, err := ioutil.TempDir("", "publish-branch-")
	if err != nil {
		return errgo.Notef(err, "cannot make temp dir")
	}
	defer os.RemoveAll(tempDir)
	branchDir := filepath.Join(tempDir, "branch")
	logger.Debugf("running bzr checkout ... %v", branchURL)
	output, err := exec.Command("bzr", "checkout", "--lightweight", branchURL, branchDir).CombinedOutput()
	if err != nil {
		return outputErr(output, err)
	}

	// Retrieve the Bazaar digest of the branch.
	tipDigest, err := bzrRevisionId(branchDir)
	if err != nil {
		return errgo.Notef(err, "cannot get revision id")
	}
	if tipDigest != digest {
		digest = tipDigest
		logger.Warningf("tipDigest %v != digest %v", digest, tipDigest)
	}
<<<<<<< HEAD
	var archiveDir archiverTo
	if URLs[0].Series == "bundles" {
		// charmstore expects series named bundle instead of bundles
		for _, url := range URLs {
			url.Series = "bundle"
		}
		archiveDir, err = charm.ReadBundleDir(branchDir)
		if err != nil {
			return errgo.Notef(err, "cannot read bundle dir")
		}
	} else {
		archiveDir, err = charm.ReadCharmDir(branchDir)
		if err != nil {
			return errgo.Notef(err, "cannot read charm dir")
		}
	}
	tempFile, hash, archiveSize, err := cl.archiveDir(archiveDir, tempDir)
=======

	// Instantiate the entity from the branch directory.
	charmDir, err := charm.ReadCharmDir(branchDir)
	if err != nil {
		return errgo.Notef(err, "cannot read charm dir")
	}

	// Archive the entity in a temporary directory, and calculate its SHA384
	// hash and archive size.
	tempFile, hash, archiveSize, err := cl.archiveCharmDir(charmDir, tempDir)
>>>>>>> 87244efc
	if err != nil {
		return errgo.Notef(err, "cannot make archive")
	}
	defer tempFile.Close()

	// Publish the entity to the corresponding URLs in the charm store.
	for _, id := range urls {
		if _, err := tempFile.Seek(0, 0); err != nil {
			return errgo.Notef(err, "cannot seek")
		}
		finalId, err := cl.postArchive(tempFile, id, archiveSize, hash)
		if err != nil {
			return errgo.NoteMask(err, "cannot post archive", errgo.Is(params.ErrUnauthorized))
		}
		logger.Infof("posted %s", finalId)

		// Set the Bazaar digest as extra-info for the entity.
		path := finalId.Path() + "/meta/extra-info/" + bzrDigestKey
		if err := cl.charmStorePut(path, tipDigest); err != nil {
			return errgo.Notef(err, "cannot add digest extra info")
		}
		logger.Infof("bzr digest for %s set to %s", finalId, tipDigest)
	}
	return nil
}

// excludeExistingEntities filters the given URLs slice to only include
// entities that are not already present in the charm store.
func (cl *charmLoader) excludeExistingEntities(urls []*charm.Reference, digest string) []*charm.Reference {
	missing := make([]*charm.Reference, 0, len(urls))
	for _, id := range urls {
		var resp string
		path := id.Path() + "/meta/extra-info/" + bzrDigestKey
		err := cl.charmStoreGet(path, &resp)
		if err == nil && resp == digest {
			logger.Infof("skipping %v: entity already present in the charm store with digest %v", id, digest)
			continue
		}
		if err != nil && errgo.Cause(err) != params.ErrNotFound {
			logger.Warningf("problem retrieving extra info for %v: %v", id, err)
		}
		missing = append(missing, id)
	}
	return missing
}

type archiverTo interface {
	ArchiveTo(io.Writer) error
}

// archiveDir archives the archiver to a temporary file
// inside tempDir and returns the file, its hash and size.
func (cl *charmLoader) archiveDir(archiver archiverTo, tempDir string) (archiveFile *os.File, hash string, size int64, err error) {
	f, err := os.Create(filepath.Join(tempDir, "archive.zip"))
	if err != nil {
		return nil, "", 0, errgo.Notef(err, "cannot create temp file")
	}
	logger.Debugf("writing charm to temporary file %s", f.Name())
	if err != nil {
		return nil, "", 0, errgo.Notef(err, "cannot make temp file")
	}
	defer func() {
		if err != nil {
			f.Close()
		}
	}()
	sha384 := sha512.New384()
	err = archiver.ArchiveTo(io.MultiWriter(f, sha384))
	if err != nil {
		return nil, "", 0, errgo.Notef(err, "cannot archive charm")
	}
	fileInfo, err := f.Stat()
	if err != nil {
		return nil, "", 0, errgo.Notef(err, "cannot stat temporary file")
	}
	hash = fmt.Sprintf("%x", sha384.Sum(nil))
	return f, hash, fileInfo.Size(), nil
}

func (cl *charmLoader) postArchive(r io.Reader, id *charm.Reference, size int64, hash string) (*charm.Reference, error) {
	url := cl.StoreURL + id.Path() + "/archive?hash=" + hash
	logger.Infof("sending POST request to %v", url)
	// Note that http.Request.Do closes the body if implements
	// io.Closer. This is unwarranted familiarity and we don't want
	// it, so wrap the reader to prevent it happening.
	req, err := http.NewRequest("POST", url, ioutil.NopCloser(r))
	if err != nil {
		return nil, errgo.Notef(err, "cannot make HTTP POST request")
	}
	req.Header.Set("Content-Type", "application/zip")
	req.ContentLength = size

	var resp params.ArchivePostResponse
	err = cl.doCharmStoreRequest(req, &resp)
	if err != nil {
		return nil, errgo.Mask(err, errgo.Is(params.ErrUnauthorized))
	}
	return resp.Id, nil
}

// charmStorePut makes a GET request to the given URL path in
// the charm store and parses the result as JSON into the given
// resp value, which should be a pointer to the expected data.
func (cl *charmLoader) charmStoreGet(path string, resp interface{}) error {
	url := cl.StoreURL + path
	logger.Infof("sending GET request to %v", url)
	req, err := http.NewRequest("GET", url, nil)
	if err != nil {
		return errgo.Notef(err, "cannot make HTTP GET request")
	}

	if err := cl.doCharmStoreRequest(req, resp); err != nil {
		return errgo.Mask(err, errgo.Is(params.ErrNotFound))
	}
	return nil
}

// charmStorePut makes a PUT request to the given URL path in
// the charm store with the given body.
func (cl *charmLoader) charmStorePut(path string, body interface{}) error {
	content, err := json.Marshal(body)
	if err != nil {
		return errgo.Notef(err, "cannot marshal body")
	}

	url := cl.StoreURL + path
	logger.Infof("sending PUT request to %v", url)
	req, err := http.NewRequest("PUT", url, bytes.NewReader(content))
	if err != nil {
		return errgo.Notef(err, "cannot make HTTP PUT request")
	}
	req.Header.Set("Content-Type", "application/json")

	if err := cl.doCharmStoreRequest(req, nil); err != nil {
		return errgo.Mask(err, errgo.Is(params.ErrUnauthorized))
	}
	return nil
}

// doCharmStoreRequest adds appropriate headers to the given HTTP request,
// sends it to the charm store acting as the given user and parses the result
// as JSON into the given result value, which should be a pointer to the
// expected data, but may be nil if no result is expected.
// TODO(rog) factor this into a general charm store client package.
func (cl *charmLoader) doCharmStoreRequest(req *http.Request, result interface{}) error {
	if req.Method == "POST" || req.Method == "PUT" {
		userPass := cl.StoreUser + ":" + cl.StorePassword
		authBasic := base64.StdEncoding.EncodeToString([]byte(userPass))
		req.Header.Set("Authorization", "Basic "+authBasic)
	}

	resp, err := http.DefaultClient.Do(req)
	if err != nil {
		return errgo.Mask(err)
	}

	defer resp.Body.Close()
	dec := json.NewDecoder(resp.Body)
	if resp.StatusCode != http.StatusOK {
		var perr params.Error
		if err := dec.Decode(&perr); err != nil {
			return errgo.Notef(err, "cannot unmarshal error response")
		}
		if perr.Message == "" {
			return errgo.New("error response with empty message")
		}
		return &perr
	}
	// Check if the caller is interested in the successful server response.
	if result == nil {
		return nil
	}
	if err := dec.Decode(result); err != nil {
		// TODO(rog) return a more informative error in this case
		// (we might actually be talking to a proxy, which may
		// return any sort of error)
		return errgo.Notef(err, "cannot unmarshal response")
	}
	return nil
}

// bzrRevisionId returns the Bazaar revision id for the branch in branchDir.
func bzrRevisionId(branchDir string) (string, error) {
	cmd := exec.Command("bzr", "revision-info")
	cmd.Dir = branchDir
	stderr := &bytes.Buffer{}
	cmd.Stderr = stderr
	output, err := cmd.Output()
	if err != nil {
		output = append(output, '\n')
		output = append(output, stderr.Bytes()...)
		return "", outputErr(output, err)
	}
	pair := bytes.Fields(output)
	if len(pair) != 2 {
		output = append(output, '\n')
		output = append(output, stderr.Bytes()...)
		return "", fmt.Errorf(`invalid output from "bzr revision-info": %s`, output)
	}
	return string(pair[1]), nil
}

// outputErr returns an error that assembles some command's output and its
// error, if both output and err are set, and returns only err if output is nil.
func outputErr(output []byte, err error) error {
	if len(output) > 0 {
		return fmt.Errorf("%v\n%s", err, output)
	}
	return err
}<|MERGE_RESOLUTION|>--- conflicted
+++ resolved
@@ -285,11 +285,10 @@
 		digest = tipDigest
 		logger.Warningf("tipDigest %v != digest %v", digest, tipDigest)
 	}
-<<<<<<< HEAD
 	var archiveDir archiverTo
-	if URLs[0].Series == "bundles" {
+	if urls[0].Series == "bundles" {
 		// charmstore expects series named bundle instead of bundles
-		for _, url := range URLs {
+		for _, url := range urls {
 			url.Series = "bundle"
 		}
 		archiveDir, err = charm.ReadBundleDir(branchDir)
@@ -297,24 +296,15 @@
 			return errgo.Notef(err, "cannot read bundle dir")
 		}
 	} else {
+		// Instantiate the entity from the branch directory.
 		archiveDir, err = charm.ReadCharmDir(branchDir)
 		if err != nil {
 			return errgo.Notef(err, "cannot read charm dir")
 		}
 	}
-	tempFile, hash, archiveSize, err := cl.archiveDir(archiveDir, tempDir)
-=======
-
-	// Instantiate the entity from the branch directory.
-	charmDir, err := charm.ReadCharmDir(branchDir)
-	if err != nil {
-		return errgo.Notef(err, "cannot read charm dir")
-	}
-
 	// Archive the entity in a temporary directory, and calculate its SHA384
 	// hash and archive size.
-	tempFile, hash, archiveSize, err := cl.archiveCharmDir(charmDir, tempDir)
->>>>>>> 87244efc
+	tempFile, hash, archiveSize, err := cl.archiveDir(archiveDir, tempDir)
 	if err != nil {
 		return errgo.Notef(err, "cannot make archive")
 	}
